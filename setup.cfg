[metadata]
name = napari-ome-zarr-navigator

description = A plugin to browse OME-Zarr plates by conditions and load images, labels and features from ROIs
long_description = file: README.md
long_description_content_type = text/markdown
url = https://github.com/fractal-analytics-platform/napari-ome-zarr-navigator
author = Fabio Steffen and Joel Luethi
author_email = fabio.steffen@uzh.ch
license = BSD-3-Clause
license_files = LICENSE
classifiers =
    Development Status :: 2 - Pre-Alpha
    Framework :: napari
    Intended Audience :: Developers
    License :: OSI Approved :: BSD License
    Operating System :: OS Independent
    Programming Language :: Python
    Programming Language :: Python :: 3
    Programming Language :: Python :: 3 :: Only
    Programming Language :: Python :: 3.9
    Programming Language :: Python :: 3.10
    Programming Language :: Python :: 3.11
    Topic :: Scientific/Engineering :: Image Processing
project_urls =
    Bug Tracker = https://github.com/fractal-analytics-platform/napari-ome-zarr-navigator/issues
    Documentation = https://github.com/fractal-analytics-platform/napari-ome-zarr-navigator#README.md
    Source Code = https://github.com/fractal-analytics-platform/napari-ome-zarr-navigator
    User Support = https://github.com/fractal-analytics-platform/napari-ome-zarr-navigator/issues

[options]
packages = find:
install_requires =
    numpy
    magicgui
    qtpy
    scikit-image
<<<<<<< HEAD
    fractal-tasks-core==0.14.0
    wget
=======
    fractal-tasks-core==0.14.2
>>>>>>> 09f74e55

python_requires = >=3.8
include_package_data = True
package_dir =
    =src
setup_requires = setuptools_scm
# add your package requirements here

[options.packages.find]
where = src

[options.entry_points]
napari.manifest =
    napari-ome-zarr-navigator = napari_ome_zarr_navigator:napari.yaml

[options.extras_require]
testing =
    tox
    pytest  # https://docs.pytest.org/en/latest/contents.html
    pytest-cov  # https://pytest-cov.readthedocs.io/en/latest/
    pytest-qt  # https://pytest-qt.readthedocs.io/en/latest/
    napari
    pyqt5


[options.package_data]
* = *.yaml<|MERGE_RESOLUTION|>--- conflicted
+++ resolved
@@ -35,12 +35,8 @@
     magicgui
     qtpy
     scikit-image
-<<<<<<< HEAD
-    fractal-tasks-core==0.14.0
+    fractal-tasks-core==0.14.3
     wget
-=======
-    fractal-tasks-core==0.14.2
->>>>>>> 09f74e55
 
 python_requires = >=3.8
 include_package_data = True
